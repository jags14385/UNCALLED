"""Import DTW alignments produced by other tools into a database

subcommand options:
nanopolish  Convert alignments produced by nanopolish eventalign
tombo       Convert alignments produced by tomobo resquiggle"""

import sys, os
import numpy as np
import matplotlib.pyplot as plt
import argparse
import pandas as pd
from ont_fast5_api.fast5_interface import get_fast5_file
import scipy.stats

from . import Tracks
from .dtw import collapse_events
from ..config import Config, ParamGroup
from ..argparse import ArgParser, Opt, FAST5_PARAM
from ..fast5 import Fast5Reader, FAST5_OPTS, parse_read_ids
from ..index import BWA_OPTS, str_to_coord, RefCoord
from .. import nt, PoreModel

import progressbar as progbar

CONVERT_OPTS = (
    Opt("index_prefix", "tracks"),
    Opt(FAST5_PARAM, "fast5_reader", nargs="+", type=str),
    Opt(("-r", "--recursive"), "fast5_reader", action="store_true"),
    Opt(("-l", "--read-filter"), "fast5_reader", type=parse_read_ids),
    Opt(("-n", "--max-reads"), "fast5_reader"),

    Opt("--rna", fn="set_r94_rna", help="Should be set for direct RNA data"),
    Opt(("-R", "--ref-bounds"), "tracks", type=str_to_coord),
    Opt(("-f", "--overwrite"), "tracks", action="store_true"),
    Opt(("-a", "--append"), "tracks", action="store_true"),
    Opt(("-o", "--output"), "tracks", required=True),
)

NANOPOLISH_OPTS = CONVERT_OPTS + (
    Opt(("-x", "--fast5-index"), "fast5_reader", required=True), 
    Opt("eventalign_tsv", type=str, default=None, help="Nanopolish eventalign output (should include")
)

def nanopolish(conf):
    """Convert from nanopolish eventalign TSV to uncalled DTW track"""

    f5reader = Fast5Reader(conf=conf)
    conf.fast5_reader.load_bc = True

    read_filter = f5reader.get_read_filter()

    sample_rate = conf.read_buffer.sample_rate

    sys.stderr.write("Parsing TSV\n")
    csv_iter = pd.read_csv(
        conf.eventalign_tsv, sep="\t", chunksize=10000,
        usecols=["read_name","contig","position",
                 "start_idx","event_level_mean",
                 "event_length","strand"])

    io = Tracks(conf=conf)

    def add_alns(events):
        groups = events.groupby(["contig", "read_name"])
        for (contig,read_id), df in groups:

            if not (read_filter is None or read_id in read_filter):
                continue

            start = df["position"].min()
            end = df["position"].max()+1
            fwd = df["strand"].iloc[0] == "t"

            #start = aln_attrs["mapped_start"]-2
            #end = aln_attrs["mapped_end"]+2
            if start < 0:
                clip = -start
                start = 0
            else:
                clip = 0

            ref_coord = RefCoord(contig, start, end, fwd)
            coords = io.index.get_coord_space(ref_coord, conf.is_rna, kmer_trim=True)

            df["mref"] = coords.ref_to_mref(df["position"].to_numpy()+2)

            df = collapse_events(df, start_col="start_idx", length_col="event_length", mean_col="event_level_mean")[clip:]

            fast5_name = f5reader.get_read_file(read_id)

            #if io.coords is not None:
            #    mrefs = df.index.intersection(io.coords.mrefs[self.is_fwd])
            #    coords = io.coords.mref_intersect(mrefs=df.index)
            #    df = df.reindex(index=mrefs, copy=False)

            io.init_alignment(read_id, fast5_name, coords, "dtw", df)
            print(read_id)

    leftover = pd.DataFrame()

    for events in csv_iter:
        events['event_length'] = np.round(events['event_length'] * sample_rate).astype(int)
        events['sum'] = events['event_level_mean'] * events['event_length']

        events = pd.concat([leftover, events])

        i = events["read_name"] == events["read_name"].iloc[-1]
        leftover = events[i]
        events = events[~i]

        add_alns(events)

    if len(leftover) > 0:
        add_alns(leftover)

    io.close()

TOMBO_OPTS = CONVERT_OPTS 
def tombo(conf):
    """Convert from Tombo resquiggled fast5s to uncalled DTW track"""
    f5reader = Fast5Reader(conf=conf)
    conf.fast5_reader.load_bc = True
    conf.pore_model.name = "r94_rna_tombo"
    read_filter = f5reader.get_read_filter()

    io = Tracks(conf=conf)
    
    fast5_files = f5reader.prms.fast5_files

    if conf.fast5_reader.max_reads > 0 and len(fast5_files) > conf.fast5_reader.max_reads:
        fast5_files = fast5_files[:conf.fast5_reader.max_reads]
    
    pbar = progbar.ProgressBar(
            widgets=[progbar.Percentage(), progbar.Bar(), progbar.ETA()], 
            maxval=len(fast5_files)).start()
    read_count = 0

    model = PoreModel(conf.pore_model)

    for fast5_name in fast5_files:

        fast5_basename = os.path.basename(fast5_name)

        try:
            fast5 = get_fast5_file(fast5_name, mode="r")
        except:
            sys.stderr.write(f"Unable to open \"{fast5_name}\". Skipping.")
            continue

        read_count += 1

        read, = fast5.get_reads()

        if not (read_filter is None or read.read_id in read_filter): 
            continue

        if not 'BaseCalled_template' in read.handle['Analyses']['RawGenomeCorrected_000']:
            #TODO debug logs
            continue

        handle = read.handle['Analyses']['RawGenomeCorrected_000']['BaseCalled_template']
        attrs = handle.attrs
        if attrs["status"] != "success":
            #TODO debug logs
            continue

        is_rna = handle.attrs["rna"]
        if is_rna != conf.is_rna:
            raise RuntimeError("Reads appear to be RNA but --rna not specified")

        aln_attrs = dict(handle["Alignment"].attrs)

        fwd = aln_attrs["mapped_strand"] == "+"
        if fwd:
            start = aln_attrs["mapped_start"]-1
            end = aln_attrs["mapped_end"]+3
        else:
            start = aln_attrs["mapped_start"]-3
            end = aln_attrs["mapped_end"]+1

        if start < 0:
            clip = -start
            start = 0
        else:
            clip = 0

        ref_bounds = RefCoord(
            aln_attrs["mapped_chrom"],
            start, end,
            aln_attrs["mapped_strand"] == "+")

        sig_fwd = ref_bounds.fwd != is_rna

        coords = io.index.get_coord_space(ref_bounds, is_rna=is_rna, load_kmers=True, kmer_trim=True)
        track = io.init_alignment(read.read_id, fast5_name, coords)

        tombo_events = pd.DataFrame(np.array(handle["Events"])).iloc[clip:]
        
        if not ref_bounds.fwd:
            tombo_events = tombo_events[::-1]
            

<<<<<<< HEAD
            ref_bounds = RefCoord(
                aln_attrs["mapped_chrom"],
                start, end,
                aln_attrs["mapped_strand"] == "+")
            sig_fwd = (ref_bounds.fwd != is_rna)
            print(ref_bounds.fwd, sig_fwd)
=======
        tombo_start = handle["Events"].attrs["read_start_rel_to_raw"]
>>>>>>> cfcc0f26

        
        raw_len = len(read.get_raw_data())
        starts = tombo_events["start"]

        kmers = coords.kmers#.sort_index()

        lengths = tombo_events["length"]
        currents = tombo_events["norm_mean"]

        if is_rna:
            starts = raw_len - tombo_start - starts - tombo_events["length"] - 2

        #if is_rna == ref_bounds.fwd:

        lr = scipy.stats.linregress(currents, model[kmers])
        currents = lr.slope * currents + lr.intercept

        df = pd.DataFrame({
                "mref" : kmers.index,
                "start"  : starts,
                "length" : lengths,
                "current"   : currents
             }).set_index("mref")

        track.add_layer_group("dtw", df)

        #track.save_read(fast5_basename)

        pbar.update(read_count)

    io.close()

    pbar.finish()

    if read_count == 0:
        sys.stderr.write("Warning: no reads were found (try including the --recursive option?)\n")

SUBCMDS = [
    (nanopolish, NANOPOLISH_OPTS), 
    (tombo, TOMBO_OPTS)
]<|MERGE_RESOLUTION|>--- conflicted
+++ resolved
@@ -200,17 +200,7 @@
             tombo_events = tombo_events[::-1]
             
 
-<<<<<<< HEAD
-            ref_bounds = RefCoord(
-                aln_attrs["mapped_chrom"],
-                start, end,
-                aln_attrs["mapped_strand"] == "+")
-            sig_fwd = (ref_bounds.fwd != is_rna)
-            print(ref_bounds.fwd, sig_fwd)
-=======
         tombo_start = handle["Events"].attrs["read_start_rel_to_raw"]
->>>>>>> cfcc0f26
-
         
         raw_len = len(read.get_raw_data())
         starts = tombo_events["start"]
