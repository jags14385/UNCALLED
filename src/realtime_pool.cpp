--- conflicted
+++ resolved
@@ -170,17 +170,6 @@
         active_count += read_counts[t];
     }
 
-<<<<<<< HEAD
-    if (time_.get() >= 1000 && active_count > 0) {
-      std::cout << "#prefill_threads ("
-                << active_count << ")";
-      for (u16 c : read_counts) std::cout << " " << c;
-      std::cout << "\n";
-      std::cout.flush();
-    }
-
-=======
->>>>>>> 1b94adb4
     //Buffer queue should be ordered in "ord" mode
     for (u16 i = buffer_queue_.size()-1; i < buffer_queue_.size(); i--) {
         u16 ch = buffer_queue_[i];//TODO: store chunks in queue
@@ -215,7 +204,6 @@
     }
 
     //Estimate how much to fill each thread
-<<<<<<< HEAD
     u16 target = min(active_queue_.size() + active_count, PRMS.max_active_reads),
         min_per_thread = target / threads_.size(), // + (target % threads_.size() > 0);
         remain = target % threads_.size();
@@ -252,79 +240,9 @@
             read_counts[t] += n;
             active_count += n;
         }
-=======
-    u16 target = min(active_queue_.size() + active_count, 
-                     PRMS.max_active_reads),
-        min_per_thread = target / threads_.size(),
-        remain = target % threads_.size(),
-        max_per_thread = min_per_thread+1;
-
-    for (auto c : read_counts) remain -= (c >= max_per_thread);
-
-    u16 st = 0;//(u16) rand();
-
-    //std::cout << "# tgt " 
-    //          << target << " " 
-    //          << min_per_thread << " "
-    //          << remain << "\n";
-
-    active_count = 0;
-
-    for (u16 i = 0; i < threads_.size(); i++) {
-
-        if (active_queue_.empty()) break;
-
-        u16 t = (st + i) % threads_.size();
-
-        u16 n = (min_per_thread + (remain > 0)) - read_counts[t];
-
-        if (n > 0 && n <= active_queue_.size()) {
-
-            u32 j = active_queue_.size()-n,
-                k = active_queue_.size();
-
-            //std::cout << "# j=" << j 
-            //          << " a=" << active_queue_.size()
-            //          << " n=" << n
-            //          << "\n";
-
-            //std::cout << "# queue " << t;
-            //for (u32 l = j; l < k; l++) {
-            //    std::cout << " " << active_queue_[l];
-            //}
-            //std::cout << "\n";
-
-            threads_[t].in_mtx_.lock();
-            std::vector<u16> &in_chs = threads_[t].in_chs_;
-            in_chs.insert(in_chs.end(), 
-                          &(active_queue_[j]),
-                          &(active_queue_[k]));
-            threads_[t].in_mtx_.unlock();
-
-            remain -= (remain > 0);
-
-            active_queue_.resize(j);
-        }
-
-        read_counts[t] = threads_[t].read_count();
-        active_count += read_counts[t];
->>>>>>> 1b94adb4
-        
-        //Countdown until remainder reaches 0
     }
 
     if (time_.get() >= 1000 && active_count > 0) {
-<<<<<<< HEAD
-      time_.reset();
-
-      std::cout << "#pstfill_threads ("
-                << active_count << ")";
-
-      //for (auto &t : threads_) std::cout << " " << t.read_count();
-      for (u16 c : read_counts) std::cout << " " << c;
-      std::cout << "\n";
-      std::cout.flush();
-=======
         time_.reset();
 
         std::cout << "#pstfill_threads ("
@@ -333,7 +251,6 @@
         for (u16 c : read_counts) std::cout << " " << c;
         std::cout << "\n";
         std::cout.flush();
->>>>>>> 1b94adb4
     }
 
     return ret;
